--- conflicted
+++ resolved
@@ -283,24 +283,18 @@
                         v.operations.map(vv =>
                             `${tab(2)}- operationName: ${generateCliValue(vv, 3)}` +
                             `${NEW_LINE}${tab(3)}parameters:${NEW_LINE}`.concat(
-<<<<<<< HEAD
-                                vv.parameters.map(vvv => `${tab(3)}- parameterName: ${generateCliValue(vvv, 4)}${NEW_LINE}` +
+                                vv.parameters.map(vvv => `${tab(3)}- parameterName: ${generateCliValue(vvv, 4)}${generatePropertyFlattenValue(vvv, 4)}${NEW_LINE}` +
                                     (((!isNullOrUndefined(vvv.protocol?.http?.in)) && vvv.protocol.http.in === 'body')
                                         ? `${tab(4)}bodySchema: ${vvv.schema.language.default.name}${NEW_LINE}` : '')).join('')) +
                             vv.requests.map((req, index) =>
                                 isNullOrUndefined(req.parameters) ? '' :
-                                    req.parameters.map((vvv) => `${tab(3)}- parameterName[${index}]: ${generateCliValue(vvv, 4)}${NEW_LINE}` +
+                                    req.parameters.map((vvv) => `${tab(3)}- parameterName[${index}]: ${generateCliValue(vvv, 4)}${generatePropertyFlattenValue(vvv, 4)}${NEW_LINE}` +
                                         (((!isNullOrUndefined(vvv.protocol?.http?.in)) && vvv.protocol.http.in === 'body')
                                             ? `${tab(4)}bodySchema: ${vvv.schema.language.default.name}${NEW_LINE}` : '')).join(''))
                             ).join(''))
                 ).join('')
             );
 
-=======
-                                vv.request.parameters.map(vvv => `${tab(3)}- parameterName: ${generateCliValue(vvv, 4)}${generatePropertyFlattenValue(vvv, 4)}${NEW_LINE}` +
-                                    (((!isNullOrUndefined(vvv.protocol?.http?.in)) && vvv.protocol.http.in === 'body') ? `${tab(4)}bodySchema: ${vvv.schema.language.default.name}${NEW_LINE}` : ''))
-                                    .join(''))).join(''))).join(''));
->>>>>>> 5cb43de6
         s = s + `schemas:${NEW_LINE}` +
             `${tab()}objects:${NEW_LINE}` +
             `${tab(1)}all:${NEW_LINE}`.concat(codeModel.schemas.objects.map(
