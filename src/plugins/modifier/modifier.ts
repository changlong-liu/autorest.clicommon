--- conflicted
+++ resolved
@@ -28,9 +28,18 @@
 
     public process(): CodeModel {
 
-        Helper.enumerateCodeMode(this.codeModel, (n: CliCommonSchema.CodeModel.NodeDescriptor) => this.manager.process(n));
+        let choices = [this.codeModel.schemas.choices ?? [], this.codeModel.schemas.sealedChoices ?? []];
+        let i = -1;
+        choices.forEach(arr => {
+            for (i = arr.length - 1; i >= 0; i--) {
+                let s = arr[i];
+                this.manager.process({
+                    choiceSchemaName: s.language.default.name,
+                    parent: arr,
+                    target: s,
+                    targetIndex: i
+                });
 
-<<<<<<< HEAD
                 for (let j = s.choices.length - 1; j >= 0; j--) {
                     let ss = s.choices[j];
                     this.manager.process({
@@ -114,8 +123,6 @@
                 }
             }
         }
-=======
->>>>>>> 5cb43de6
         return this.codeModel;
     }
 
