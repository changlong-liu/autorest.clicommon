--- conflicted
+++ resolved
@@ -21,14 +21,9 @@
     let debugOutput = {};
 
     if (cliDebug) {
-<<<<<<< HEAD
-        debugOutput["clicommon-name-mapping.yaml"] = Helper.toYamlSimplified(session.model);
-        debugOutput['cli-debug-before-everything.yaml'] = serialize(session.model);
-=======
         debugOutput['clicommon-0060-modifier-pre.yaml'] = serialize(session.model);
         debugOutput['clicommon-0060-modifier-pre-simplified.yaml'] = Helper.toYamlSimplified(session.model);
         debugOutput['clicommon-modifier-naming.yaml'] = debugOutput['clicommon-modifier-pre-simplified.yaml'];
->>>>>>> 5cb43de6
     }
     
     let arr = await session.getValue(CliConst.CLI_DIRECTIVE_KEY, null);
@@ -67,12 +62,7 @@
         autoRestApi.WriteFile(key, debugOutput[key], null);
 });
 
-<<<<<<< HEAD
-extension.Add("flatten-setter", flattenSetter);
-extension.Add("config-twitter", configTwitter)
-=======
 extension.Add("cli-flatten-setter", flattenSetter);
 extension.Add("cli-prenamer", preNamer);
-
->>>>>>> 5cb43de6
+extension.Add("cli-config-twitter", configTwitter)
 extension.Run();