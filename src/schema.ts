import { ChoiceValue, Metadata } from "@azure-tools/codemodel";

export type NamingStyle = 'camel' | 'pascal' | 'snake' | 'upper' | 'kebab' | 'space';
export type NamingType = 'parameter' | 'operation' | 'operationGroup' | 'property' | 'type' | 'choice' | 'choiceValue' | 'constant' | 'client';
export type M4NodeType = 'operationGroup' | 'operation' | 'parameter' | 'objectSchema' | 'property' | 'choiceSchema' | 'choiceValue';
export type LanguageType = 'cli' | 'default';
export type M4Node = Metadata | ChoiceValue;

export namespace CliConst {
    // Todo: merge this into code model?
    export const CLI: string = "cli";
    export const CLI_FORMATTABLE: string = "formatTable";
    export const CLI_FORMATTABLE_PROPERTIES: string = "properties";
    export const CLI_DIRECTIVE: string = "cli-directive";
    export const CLI_DIRECTIVE_KEY: string = 'cli.cli-directive';

    export const FLATTEN_FLAG: string = 'x-ms-client-flatten';
    export const CLI_FLATTEN_DIRECTIVE_KEY: string = "cli.flatten.cli-flatten-directive";
    export const CLI_FLATTEN_SET_ENABLED_KEY: string = 'cli.flatten.cli-flatten-set-enabled';
    export const CLI_FLATTEN_SET_FLATTEN_ALL_KEY: string = 'cli.flatten.cli-flatten-all';
    export const CLI_FLATTEN_SET_FLATTEN_SCHEMA_KEY: string = 'cli.flatten.cli-flatten-schema';
    export const CLI_FLATTEN_SET_FLATTEN_PAYLOAD_KEY: string = 'cli.flatten.cli-flatten-payload';
    export const CLI_FLATTEN_SET_FLATTEN_ALL_OVERWRITE_SWAGGER_KEY: string = 'cli.flatten.cli-flatten-all-overwrite-swagger';

    export class NamingStyle {
        /** camelCase */
        static readonly camel = "camel";
        /** PascalCase */
        static readonly pascal = "pascal";
        /** snake_case */
        static readonly snake = "snake";
        /** kebab-case */
        static readonly kebab = "kebab";
        /** space case */
        static readonly space = "space";
        /** UPPER_CASE */
        static readonly upper = "upper";
    };

    export class NamingType {
        static readonly parameter = 'parameter';
        static readonly operation = 'operation';
        static readonly operationGroup = 'operationGroup';
        static readonly property = 'property';
        static readonly type = 'type';
        static readonly choice = 'choice';
        static readonly choiceValue = 'choiceValue';
        static readonly constant = 'constant';
        static readonly client = 'client';
    }

    export class SelectType {
        static readonly operationGroup = 'operationGroup';
        static readonly operation = 'operation';
        static readonly parameter = 'parameter';
        static readonly objectSchema = 'objectSchema';
        static readonly property = 'property';
        static readonly choiceSchema = 'choiceSchema';
        static readonly choiceValue = 'choiceValue';
    }
}

export namespace CliCommonSchema {

    export namespace CliDirective {

        export interface LogClause {
            position?: 'pre' | 'post' | 'both';
            message?: string;
            logLevel?: string;
        }

        export interface SetClause {
        }

        export interface ValueClause {
        }

        export interface SetNameClause {
            /** name in kebab-case */
            name: string;
        }

        export interface ReplaceClause {
            field: string;
            isRegex?: boolean;
            old: string;
            new: string;
        }

        export interface WhereClause {
            operationGroup?: string;
            operation?: string;
            requestIndex?: number;
            parameter?: string;
            objectSchema?: string;
            property?: string;
            choiceSchema?: string;
            choiceValue?: string;
        }

        export interface FormatTableClause {
            properties?: string[];
        }

        export interface Directive {
            select?: M4NodeType;
            where?: WhereClause;
            set?: SetClause;
            hidden?: ValueClause;
            removed?: ValueClause;
            required?: ValueClause;
            json?: ValueClause;
            flatten?: ValueClause
            name?: ValueClause;
            /** in kebab-case */
            setName?: SetNameClause;
            replace?: ReplaceClause;
            formatTable?: FormatTableClause;
        }
    }

    export interface NamingConvention {
        appliedTo?: string[]
        singularize?: NamingType[]
        glossary?: string[]
        override?: any
        parameter?: NamingStyle
        operation?: NamingStyle
        operationGroup?: NamingStyle
        property?: NamingStyle
        type?: NamingStyle
        choice?: NamingStyle
        choiceValue?: NamingStyle
    }

    export namespace CodeModel {
        export interface NodeDescriptor {
<<<<<<< HEAD
            operationGroupName?: string;
            operationName?: string;
            requestIndex?: number;
            parameterName?: string;
            objectSchemaName?: string;
            propertyName?: string;
            choiceSchemaName?: string;
            choiceValueName?: string;
=======
            operationGroupCliKey?: string;
            operationCliKey?: string;
            parameterCliKey?: string;
            objectSchemaCliKey?: string;
            propertyCliKey?: string;
            choiceSchemaCliKey?: string;
            choiceValueCliKey?: string;
>>>>>>> 5cb43de6
            parent: any;
            target: M4Node;
            /** set to -1 if the parent is not an array */
            targetIndex: number;
        }
    }
}<|MERGE_RESOLUTION|>--- conflicted
+++ resolved
@@ -136,24 +136,14 @@
 
     export namespace CodeModel {
         export interface NodeDescriptor {
-<<<<<<< HEAD
-            operationGroupName?: string;
-            operationName?: string;
-            requestIndex?: number;
-            parameterName?: string;
-            objectSchemaName?: string;
-            propertyName?: string;
-            choiceSchemaName?: string;
-            choiceValueName?: string;
-=======
             operationGroupCliKey?: string;
             operationCliKey?: string;
+	    requestIndex? number;
             parameterCliKey?: string;
             objectSchemaCliKey?: string;
             propertyCliKey?: string;
             choiceSchemaCliKey?: string;
             choiceValueCliKey?: string;
->>>>>>> 5cb43de6
             parent: any;
             target: M4Node;
             /** set to -1 if the parent is not an array */
