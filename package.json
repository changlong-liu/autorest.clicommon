--- conflicted
+++ resolved
@@ -1,7 +1,6 @@
 {
-<<<<<<< HEAD
     "name": "@autorest/clicommon",
-    "version": "0.2.0",
+    "version": "0.2.2",
     "description": "Autorest Azure Cli Common Module",
     "main": "dist/index.js",
     "engines": {
@@ -75,54 +74,4 @@
     "files": [
         "dist"
     ]
-=======
-  "name": "@autorest/clicommon",
-  "version": "0.2.1",
-  "description": "Autorest Azure Cli Common Module",
-  "main": "dist/index.js",
-  "engines": {
-    "node": ">=10.12.0"
-  },
-  "scripts": {
-    "start": "node dist/index.js",
-    "debug": "node --max_old_space_size=4096 --inspect-brk ./dist/index.js",
-    "eslint-fix": "eslint  . --fix --ext .ts",
-    "eslint": "eslint  . --ext .ts",
-    "build": "tsc -p .",
-    "start-testserver": "./node_modules/.bin/start-autorest-testserver",
-    "stop-testserver": "./node_modules/.bin/stop-autorest-testserver",
-    "watch": "tsc -p . --watch",
-    "prepare": "npm run build",
-    "test": "npm run build && mocha dist/test",
-    "clean": "ver > nul 2>&1 nul && npm run --silent clean-cmd || npm run --silent clean-bash",
-    "clean-cmd": "if exist dist rmdir /s /q dist && exit 0 || exit 0 ",
-    "clean-bash": "rm nul && rm -rf dist && exit 0 || exit 0"
-  },
-  "repository": {
-    "type": "git",
-    "url": "git+https://github.com/Azure/autorest.clicommon.git"
-  },
-  "keywords": [
-    "autorest",
-    "extension"
-  ],
-  "author": "Microsoft Corporation",
-  "license": "MIT",
-  "devDependencies": {
-    "@types/node": "10.17.0",
-    "eslint": "~5.4.0",
-    "node-yaml": "^3.2.0",
-    "@types/js-yaml": "3.12.1"
-  },
-  "dependencies": {
-    "@azure-tools/autorest-extension-base": "~3.1.0",
-    "@azure-tools/codegen": "~2.1.222",
-    "@azure-tools/codemodel": "3.0.260",
-    "@azure-tools/linq": "~3.1.212",
-    "node-yaml": "^3.2.0"
-  },
-  "files": [
-    "dist"
-  ]
->>>>>>> 6e69d10a
 }